exclude: '^docs/conf.py'

repos:
- repo: https://github.com/pre-commit/pre-commit-hooks
  rev: v6.0.0
  hooks:
  - id: trailing-whitespace
  - id: check-added-large-files
  - id: check-ast
  - id: check-json
  - id: check-merge-conflict
  - id: check-xml
  - id: debug-statements
  - id: end-of-file-fixer
  - id: requirements-txt-fixer
  - id: mixed-line-ending
    args: ['--fix=no']

- repo: https://github.com/astral-sh/ruff-pre-commit
  # Ruff version.
  rev: v0.13.2
  hooks:
    # Run the linter.
    - id: ruff
      args: [--fix]

<<<<<<< HEAD
    # Run the formatter.
    - id: ruff-format
=======

- repo: https://github.com/psf/black-pre-commit-mirror
  rev: 25.11.0
  hooks:
    - id: black

- repo: https://github.com/PyCQA/isort
  rev: 7.0.0
  hooks:
  - id: isort
>>>>>>> a81a6ead

- repo: https://github.com/pre-commit/pygrep-hooks
  rev: v1.10.0
  hooks:
    - id: rst-backticks

- repo: https://github.com/asottile/pyupgrade
  rev: v3.21.2
  hooks:
  -   id: pyupgrade
      args: [--py311-plus]<|MERGE_RESOLUTION|>--- conflicted
+++ resolved
@@ -24,21 +24,8 @@
     - id: ruff
       args: [--fix]
 
-<<<<<<< HEAD
     # Run the formatter.
     - id: ruff-format
-=======
-
-- repo: https://github.com/psf/black-pre-commit-mirror
-  rev: 25.11.0
-  hooks:
-    - id: black
-
-- repo: https://github.com/PyCQA/isort
-  rev: 7.0.0
-  hooks:
-  - id: isort
->>>>>>> a81a6ead
 
 - repo: https://github.com/pre-commit/pygrep-hooks
   rev: v1.10.0
